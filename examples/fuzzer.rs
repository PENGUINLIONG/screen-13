--- conflicted
+++ resolved
@@ -38,6 +38,7 @@
     record_graphic_bindless,
     record_graphic_load_store,
     record_graphic_msaa_depth_stencil,
+    record_graphic_no_vertex_buffer,
     record_graphic_will_merge_subpass_input,
     record_graphic_wont_merge,
     record_accel_struct_builds,
@@ -61,28 +62,9 @@
             *frame.will_exit = true;
         }
 
-<<<<<<< HEAD
-        // We fuzz a random amount of randomly selected operations per frame
-        let operations_per_frame = 16;
-        let operation: u8 = random();
-        for _ in 0..operations_per_frame {
-            match operation % 9 {
-                0 => record_compute_array_bind(&mut frame, &mut cache),
-                1 => record_compute_bindless(&mut frame, &mut cache),
-                2 => record_compute_no_op(&mut frame),
-                3 => record_graphic_bindless(&mut frame, &mut cache),
-                4 => record_graphic_load_store(&mut frame),
-                5 => record_graphic_no_vertex_buffer(&mut frame, &mut cache),
-                6 => record_graphic_will_merge_subpass_input(&mut frame, &mut cache),
-                7 => record_graphic_wont_merge(&mut frame, &mut cache),
-                8 => record_accel_struct_builds(&mut frame, &mut cache),
-                _ => unreachable!(),
-            }
-=======
         // We fuzz a set amount of randomly selected operations per frame
         for _ in 0..OPERATIONS_PER_FRAME {
             OPERATIONS.choose(&mut rng).unwrap()(&mut frame, &mut pool);
->>>>>>> 83f31df5
         }
 
         // We are not testing the swapchain - so always clear it
@@ -615,27 +597,14 @@
         });
 }
 
-<<<<<<< HEAD
-fn record_graphic_no_vertex_buffer(frame: &mut FrameContext, cache: &mut HashPool) {
-    let pipeline = graphic_vert_frag_pipeline(
-        frame.device,
-        GraphicPipelineInfo::default(),
-=======
 fn record_graphic_msaa_depth_stencil(frame: &mut FrameContext, pool: &mut HashPool) {
     let pipeline = graphic_vert_frag_pipeline(
         frame.device,
         GraphicPipelineInfo::new().samples(SampleCount::X8),
->>>>>>> 83f31df5
-        inline_spirv!(
-            r#"
-            #version 460 core
-
-<<<<<<< HEAD
-            layout(location = 0) in vec3 position;
-
-            void main() {
-                gl_Position = vec4(position, 1.0);
-=======
+        inline_spirv!(
+            r#"
+            #version 460 core
+
             const vec2 UV[3] = {
                 vec2(-1, -1),
                 vec2(-1, 1),
@@ -644,7 +613,6 @@
 
             void main() {
                 gl_Position = vec4(UV[gl_VertexIndex], 0, 1);
->>>>>>> 83f31df5
             }
             "#,
             vert
@@ -657,11 +625,7 @@
             layout(location = 0) out vec4 color_out;
 
             void main() {
-<<<<<<< HEAD
-                color_out = vec4(0);
-=======
                 color_out = vec4(1);
->>>>>>> 83f31df5
             }
             "#,
             frag
@@ -669,30 +633,6 @@
         .as_slice(),
     );
 
-<<<<<<< HEAD
-    let index_buf = frame.render_graph.bind_node(
-        cache
-            .lease(BufferInfo::new(96, vk::BufferUsageFlags::INDEX_BUFFER))
-            .unwrap(),
-    );
-
-    frame
-        .render_graph
-        .begin_pass("no-vertex-buffer")
-        .bind_pipeline(&pipeline)
-        .access_node(index_buf, AccessType::IndexBuffer)
-        .load_color(0, frame.swapchain_image)
-        .store_color(0, frame.swapchain_image)
-        .record_subpass(move |subpass, _| {
-            subpass
-                .bind_null_vertex_buffer()
-                .bind_index_buffer(index_buf, vk::IndexType::UINT32)
-                .draw_indexed(3, 1, 0, 0, 0);
-        });
-}
-
-fn record_graphic_will_merge_subpass_input(frame: &mut FrameContext, cache: &mut HashPool) {
-=======
     let swapchain_format = frame.render_graph.node_info(frame.swapchain_image).fmt;
     let msaa_color_image = frame.render_graph.bind_node(
         pool.lease(
@@ -768,8 +708,56 @@
         });
 }
 
+fn record_graphic_no_vertex_buffer(frame: &mut FrameContext, cache: &mut HashPool) {
+    let pipeline = graphic_vert_frag_pipeline(
+        frame.device,
+        GraphicPipelineInfo::default(),
+        inline_spirv!(
+            r#"
+            #version 460 core
+            layout(location = 0) in vec3 position;
+            void main() {
+                gl_Position = vec4(position, 1.0);
+            }
+            "#,
+            vert
+        )
+        .as_slice(),
+        inline_spirv!(
+            r#"
+            #version 460 core
+            layout(location = 0) out vec4 color_out;
+            void main() {
+                color_out = vec4(0);
+            }
+            "#,
+            frag
+        )
+        .as_slice(),
+    );
+
+    let index_buf = frame.render_graph.bind_node(
+        cache
+            .lease(BufferInfo::new(96, vk::BufferUsageFlags::INDEX_BUFFER))
+            .unwrap(),
+    );
+
+    frame
+        .render_graph
+        .begin_pass("no-vertex-buffer")
+        .bind_pipeline(&pipeline)
+        .access_node(index_buf, AccessType::IndexBuffer)
+        .load_color(0, frame.swapchain_image)
+        .store_color(0, frame.swapchain_image)
+        .record_subpass(move |subpass, _| {
+            subpass
+                .bind_null_vertex_buffer()
+                .bind_index_buffer(index_buf, vk::IndexType::UINT32)
+                .draw_indexed(3, 1, 0, 0, 0);
+        });
+}
+
 fn record_graphic_will_merge_subpass_input(frame: &mut FrameContext, pool: &mut HashPool) {
->>>>>>> 83f31df5
     let vertex = inline_spirv!(
         r#"
         #version 460 core
